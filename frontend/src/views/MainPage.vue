<template>
  <div class="main-page">
    <div class="content">
      <h1>ObjectiveNet</h1>
      <SearchBar @search="goToSearch" />
    </div>
  </div>
</template>

<script>
import SearchBar from "../components/SearchBar.vue";

export default {
  components: {
    SearchBar,
  },
  methods: {
    goToSearch(query) {
<<<<<<< HEAD
      this.$router.push({ name: "SearchPage", params: { searchQuery: query } });
=======
      this.$router.push({ name: 'SearchPage', query: { title: query } });
>>>>>>> 7f789469
    },
  },
};
</script>

<style scoped>
.main-page {
  padding: 20px;
  padding-left: 100px;
  display: flex;
  flex-grow: 1;
  text-align: left;
}
</style><|MERGE_RESOLUTION|>--- conflicted
+++ resolved
@@ -16,11 +16,7 @@
   },
   methods: {
     goToSearch(query) {
-<<<<<<< HEAD
-      this.$router.push({ name: "SearchPage", params: { searchQuery: query } });
-=======
-      this.$router.push({ name: 'SearchPage', query: { title: query } });
->>>>>>> 7f789469
+      this.$router.push({ name: "SearchPage", query: { title: query } });
     },
   },
 };
