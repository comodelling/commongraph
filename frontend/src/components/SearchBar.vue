--- conflicted
+++ resolved
@@ -34,15 +34,11 @@
   methods: {
     updateSearchQuery(event) {
       this.searchQuery = event.target.value;
-      console.log('Updated searchQuery in SearchBar:', this.searchQuery);
+      console.log("Updated searchQuery in SearchBar:", this.searchQuery);
     },
     search() {
-<<<<<<< HEAD
+      console.log("Emitting search with query:", this.searchQuery);
       this.$emit("search", this.searchQuery);
-=======
-      console.log('Emitting search with query:', this.searchQuery);
-      this.$emit('search', this.searchQuery);
->>>>>>> 7f789469
     },
   },
 };
