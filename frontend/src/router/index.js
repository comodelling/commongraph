import { createRouter, createWebHistory } from "vue-router";
import Layout from "../components/common/Layout.vue";
import MainPage from "../views/MainPage.vue";
import SearchPage from "../views/SearchPage.vue";
import Focus from "../views/ElementFocus.vue";
import About from "../views/About.vue";
import Login from "../views/Login.vue";
import Signup from "../views/Signup.vue";
import UserSettings from "../views/UserSettings.vue";
import ResetPassword from "../views/ResetPassword.vue";
import Favourites from "../views/Favourites.vue";
import VerifySecurityQuestion from "../views/VerifySecurityQuestion.vue";
import UpdateSecurityQuestion from "../views/UpdateSecurityQuestion.vue";
import UpdatePassword from "../views/UpdatePassword.vue";
import Schema from "../views/Schema.vue";
import AdminUsers from "../views/AdminUsers.vue";
<<<<<<< HEAD
import PrivacyPolicy from "../views/PrivacyPolicy.vue";
=======
import DemoViewer from "../views/DemoViewer.vue";
import BetaNotice from "../views/BetaNotice.vue";
>>>>>>> 1135c6ea
import { useUnsaved } from "../composables/useUnsaved";
import { useAuth } from "../composables/useAuth";
import { useConfig } from "../composables/useConfig";

const routes = [
  // Main app routes - with Layout
  {
    path: "/",
    name: "MainPage",
    component: Layout,
    children: [
      {
        path: "",
        name: "Main Page",
        component: MainPage,
        meta: { requiresRead: true },
      },
      { path: "about", name: "About", component: About },
<<<<<<< HEAD
      { path: "privacy", name: "PrivacyPolicy", component: PrivacyPolicy },
      { path: "search", name: "SearchPage", component: SearchPage },
      { path: "schema", name: "Schema", component: Schema },
=======
      { path: "beta", name: "BetaNotice", component: BetaNotice },
      {
        path: "search",
        name: "SearchPage",
        component: SearchPage,
        meta: { requiresRead: true },
      },
      {
        path: "schema",
        name: "Schema",
        component: Schema,
        meta: { requiresRead: true },
      },
      // Demo routes - now inside Layout for header/sidebar
      {
        path: "/demo/:demoId",
        name: "Demo",
        component: DemoViewer,
        props: true,
      },
      {
        path: "/demo/:demoId/node/:id",
        name: "DemoNode",
        component: DemoViewer,
        props: true,
      },
      {
        path: "/demo/:demoId/edge/:source_id/:target_id",
        name: "DemoEdge",
        component: DemoViewer,
        props: true,
      },
>>>>>>> 1135c6ea
      { path: "/login", name: "Login", component: Login },
      {
        path: "/signup",
        name: "Signup",
        component: Signup,
        meta: { requiresSignupEnabled: true },
      },
      { path: "/settings", name: "UserSettings", component: UserSettings },
      { path: "/favourites", name: "Favourites", component: Favourites },
      {
        path: "/verify-security-question",
        name: "VerifySecurityQuestion",
        component: VerifySecurityQuestion,
      },
      {
        path: "/update-security-question",
        name: "UpdateSecurityQuestion",
        component: UpdateSecurityQuestion,
      },
      {
        path: "/update-password",
        name: "UpdatePassword",
        component: UpdatePassword,
      },
      {
        path: "/reset-password",
        name: "ResetPassword",
        component: ResetPassword,
      },
      {
        // Consolidated Node view (including rating in the left panel)
        path: "/node/:id",
        name: "NodeView",
        component: Focus,
        props: true,
        meta: { requiresRead: true },
      },
      {
        path: "/edge/:source_id/:target_id",
        name: "EdgeView",
        component: Focus,
        props: true,
        meta: { requiresRead: true },
      },
      {
        path: "/node/:id/edit",
        name: "NodeEdit",
        component: Focus,
        props: true,
      },
      {
        path: "/edge/:source_id/:target_id/edit",
        name: "EdgeEdit",
        component: Focus,
        props: true,
      },
      {
        path: "/node/:id/history",
        name: "NodeHistory",
        component: Focus,
        props: true,
      },
      {
        path: "/edge/:source_id/:target_id/history",
        name: "EdgeHistory",
        component: Focus,
        props: true,
      },
      {
        path: "/admin/users",
        name: "AdminUsers",
        component: AdminUsers,
        meta: { requiresAdmin: true },
      },
    ],
  },
];

const router = createRouter({
  history: createWebHistory(import.meta.env.BASE_URL),
  routes,
});

// Global navigation error handler
router.onError((error) => {
  console.error("Router error:", error);

  // Handle URI errors specifically
  if (error instanceof URIError || error.message?.includes("URI")) {
    console.warn("URI Error in router, redirecting to home");
    router.push("/").catch(() => {
      // If push fails, force redirect
      window.location.href = "/";
    });
    return;
  }

  // For other errors, try to navigate to home
  router.push("/").catch(() => {
    window.location.href = "/";
  });
});

router.beforeEach(async (to, from, next) => {
  try {
    // Validate the route path for malformed characters
    const path = to.path;

    // Check for non-ASCII characters or suspicious patterns
    if (!/^[\x00-\x7F]*$/.test(decodeURIComponent(path))) {
      console.warn("Malformed path detected:", path);
      next("/");
      return;
    }

    // Additional validation for specific attack patterns
    const suspiciousPatterns = [
      /wp-/i,
      /admin/i,
      /phpmyadmin/i,
      /config/i,
      /\.env/i,
      /\.git/i,
    ];

    // If the destination is a registered admin route (uses meta.requiresAdmin),
    // allow it to bypass the generic "admin" pattern block. This lets legitimate
    // admin pages defined in routes (like /admin/users) pass validation while
    // still blocking unregistered suspicious paths that include "/admin".
    const isAdminRoute = to.matched.some(
      (record) => record.meta && record.meta.requiresAdmin,
    );
    if (
      !isAdminRoute &&
      suspiciousPatterns.some((pattern) => pattern.test(path))
    ) {
      console.warn("Suspicious path detected:", path);
      next("/");
      return;
    } else if (
      isAdminRoute &&
      suspiciousPatterns.some((pattern) => pattern.test(path))
    ) {
      // Log but allow legitimate admin routes (they should still be protected server-side)
      console.info(
        "Suspicious pattern matched but route requires admin; allowing:",
        path,
      );
    }
  } catch (error) {
    console.error("Path validation error:", error);
    next("/");
    return;
  }

  // Check if signup is enabled for routes that require it
  const requiresSignupEnabled = to.matched.some(
    (record) => record.meta?.requiresSignupEnabled,
  );
  if (requiresSignupEnabled) {
    const { allowSignup, configLoaded } = useConfig();

    // If config isn't loaded yet, load it
    if (!configLoaded.value) {
      const { load } = useConfig();
      await load();
    }

    // Check if signup is enabled
    if (!allowSignup.value) {
      console.log("Signup is disabled, redirecting to login");
      next({ name: "Login" });
      return;
    }
  }

  // Check read permissions for routes that require it
  const requiresRead = to.matched.some((record) => record.meta?.requiresRead);
  if (requiresRead) {
    const { isLoggedIn } = useAuth();
    const { permissions } = useConfig();

    // If permissions aren't loaded yet, load them
    if (!permissions.value) {
      const { load } = useConfig();
      await load();
    }

    // Check if user has read permission
    if (permissions.value && !permissions.value.read) {
      // User doesn't have read permission, redirect to beta notice
      console.log("User lacks read permission, redirecting to beta notice");
      next({ name: "BetaNotice" });
      return;
    }
  }

  // If leaving the edit view (NodeEdit or EdgeEdit) during submission,
  // skip the unsaved changes check.
  if (
    (from.name === "NodeEdit" || from.name === "EdgeEdit") &&
    (to.name === "NodeView" ||
      to.name === "EdgeView" ||
      to.name === "NodeHistory" ||
      to.name === "EdgeHistory")
  ) {
    next();
    return;
  }
  const { hasUnsavedChanges } = useUnsaved();
  if (hasUnsavedChanges.value) {
    if (window.confirm("You have unsaved edits. Leave without saving?")) {
      const { setUnsaved } = useUnsaved();
      setUnsaved(false);
      next();
    } else {
      next(false);
    }
  } else {
    next();
  }
});

export default router;<|MERGE_RESOLUTION|>--- conflicted
+++ resolved
@@ -14,12 +14,9 @@
 import UpdatePassword from "../views/UpdatePassword.vue";
 import Schema from "../views/Schema.vue";
 import AdminUsers from "../views/AdminUsers.vue";
-<<<<<<< HEAD
 import PrivacyPolicy from "../views/PrivacyPolicy.vue";
-=======
 import DemoViewer from "../views/DemoViewer.vue";
 import BetaNotice from "../views/BetaNotice.vue";
->>>>>>> 1135c6ea
 import { useUnsaved } from "../composables/useUnsaved";
 import { useAuth } from "../composables/useAuth";
 import { useConfig } from "../composables/useConfig";
@@ -38,11 +35,7 @@
         meta: { requiresRead: true },
       },
       { path: "about", name: "About", component: About },
-<<<<<<< HEAD
       { path: "privacy", name: "PrivacyPolicy", component: PrivacyPolicy },
-      { path: "search", name: "SearchPage", component: SearchPage },
-      { path: "schema", name: "Schema", component: Schema },
-=======
       { path: "beta", name: "BetaNotice", component: BetaNotice },
       {
         path: "search",
@@ -75,7 +68,6 @@
         component: DemoViewer,
         props: true,
       },
->>>>>>> 1135c6ea
       { path: "/login", name: "Login", component: Login },
       {
         path: "/signup",
