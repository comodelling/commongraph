--- conflicted
+++ resolved
@@ -1,15 +1,8 @@
 <template>
   <div class="search-page">
     <div class="content">
-<<<<<<< HEAD
-      <SearchBar
-        :initialQuery="searchQuery"
-        @search="(query) => search(query)"
-      />
-=======
       <!-- <h1>Search Results</h1> -->
-      <SearchBar :initialQuery="searchQuery" @search="search" />
->>>>>>> 7f789469
+      <SearchBar :initialQuery="title" @search="search" />
       <div class="filters">
         <strong> Type: </strong>
 
@@ -54,8 +47,8 @@
         <input type="text" v-model="tagFilter" placeholder="e.g. tag1, tag2" />
       </div>
       <h2>Search Results</h2>
-      <div v-if="!nodes.length && searchQuery">
-        <p>No results found for "{{ searchQuery }}"</p>
+      <div v-if="!nodes.length && title">
+        <p>No results found for "{{ title }}"</p>
       </div>
       <div v-if="groupedNodes">
         <div
@@ -87,7 +80,7 @@
   },
   data() {
     return {
-      searchQuery: "",
+      title: "",
       nodes: [],
       nodeTypes: {
         objective: true,
@@ -119,132 +112,86 @@
     },
   },
   watch: {
-<<<<<<< HEAD
-    "$route.params.searchQuery": {
+    "$route.query": {
       immediate: true,
       handler(newQuery) {
-        if (newQuery !== this.searchQuery) {
-          this.searchQuery = newQuery || "";
-          this.search(this.searchQuery);
+        console.log("new query:", newQuery);
+        if (!newQuery) return;
+        const { title, nodeTypes, nodeStatus, tags } = newQuery;
+        if (title !== this.title) {
+          this.title = title || "";
+          this.nodeTypes = nodeTypes ? JSON.parse(nodeTypes) : this.nodeTypes;
+          this.nodeStatus = nodeStatus
+            ? JSON.parse(nodeStatus)
+            : this.nodeStatus;
+          this.tagFilter = tags || "";
+          this.performSearch();
         }
       },
     },
   },
   methods: {
     async search(query) {
+      console.log("searching for nodes with query:", query);
       const nodeTypes = Object.keys(this.nodeTypes).filter(
         (type) => this.nodeTypes[type],
       );
       const nodeStatus = Object.keys(this.nodeStatus).filter(
         (type) => this.nodeStatus[type],
       );
-      if (!nodeTypes.length) {
-        console.warn("Select a node type to search");
-        this.nodes = [];
-        return;
-      }
-      this.searchQuery = query;
-      if (!this.searchQuery.trim()) {
-        console.warn("Empty search query, will fetch all objectives");
-      }
+      const tags = this.tagFilter
+        .split(",")
+        .map((tag) => tag.trim())
+        .filter((tag) => tag);
+
+      const params = {};
+      if (query.trim()) params.title = query;
+      if (
+        nodeTypes.length &&
+        nodeTypes.length !== Object.keys(this.nodeTypes).length
+      )
+        params.node_type = nodeTypes.join(",");
+      if (
+        nodeStatus.length &&
+        nodeStatus.length !== Object.keys(this.nodeStatus).length
+      )
+        params.status = nodeStatus.join(",");
+      if (tags.length) params.tags = tags.join(",");
+
+      this.$router.push({
+        name: "SearchPage",
+        query: params,
+      });
+    },
+    async performSearch() {
       try {
-        if (this.searchQuery !== this.$route.params.searchQuery) {
-          this.$router.push({
-            name: "SearchPage",
-            params: { searchQuery: this.searchQuery },
-          });
-        }
-        const tags = this.tagFilter
-          .split(",")
-          .map((tag) => tag.trim())
-          .filter((tag) => tag);
-        console.log("searching for nodes with title:", this.searchQuery);
+        const { title, nodeTypes, nodeStatus, tags } = this.$route.query;
+        const tagsArray = tags
+          ? tags
+              .split(",")
+              .map((tag) => tag.trim())
+              .filter((tag) => tag)
+          : [];
+
+        console.log("searching for nodes with title:", title);
         console.log("searching for nodes with types:", nodeTypes);
         console.log("searching for nodes with status:", nodeStatus);
-        console.log("searching for nodes with tags:", tags);
-=======
-    '$route.query': {
-    immediate: true,
-    handler(newQuery) {
-      console.log('new query:', newQuery);
-      if (!newQuery) return;
-      const { searchQuery, nodeTypes, nodeStatus, tags } = newQuery;
-      if (searchQuery !== this.searchQuery) {
-        this.searchQuery = searchQuery;
-        this.nodeTypes = nodeTypes ? JSON.parse(nodeTypes) : this.nodeTypes;
-        this.nodeStatus = nodeStatus ? JSON.parse(nodeStatus) : this.nodeStatus;
-        this.tagFilter = tags || '';
-        // this.search(this.searchQuery);
-      }
-    }
-  },
-  },
-  methods: {
-    async search(query) {
-    //   if (query === this.searchQuery) {
-    //     console.log('Search query has not changed, skipping search.');
-    //     return;
-    //  }
-
-      console.log('searching for nodes with query:', query);
-      const nodeTypes = Object.keys(this.nodeTypes).filter(type => this.nodeTypes[type]);
-      const nodeStatus = Object.keys(this.nodeStatus).filter(type => this.nodeStatus[type]);
-      const tags = this.tagFilter.split(',').map(tag => tag.trim()).filter(tag => tag);
-
-
-      const params = {};
-      if (query.trim()) params.title = query;
-      if (nodeTypes.length && nodeTypes.length !== Object.keys(this.nodeTypes).length) params.node_type = nodeTypes.join(',');
-      if (nodeStatus.length && nodeStatus.length !== Object.keys(this.nodeStatus).length) params.status = nodeStatus.join(',');
-      if (tags.length) params.tags = tags.join(',');
-      // if (!nodeTypes.length) {
-      //   console.warn('Select a node type to search');
-      //   this.nodes = [];
-      //   return;
-      // }
-
-      this.$router.push({
-        name: 'SearchPage',
-        query: params
-      });
-
-      try {
-        // if (this.searchQuery !== this.$route.params.searchQuery) {
-          // this.$router.push({ name: 'SearchPage', params: { searchQuery: this.searchQuery } });
-        // }
-        console.log('searching for nodes with title:', query);
-        console.log('searching for nodes with types:', nodeTypes);
-        console.log('searching for nodes with status:', nodeStatus);
-        console.log('searching for nodes with tags:', tags);
->>>>>>> 7f789469
-
-        // Measure search time
+        console.log("searching for nodes with tags:", tagsArray);
+
         const startTime = performance.now();
 
-<<<<<<< HEAD
         const response = await axios.get(
           `${import.meta.env.VITE_BACKEND_URL}/nodes`,
           {
             params: {
-              title: this.searchQuery,
+              title: title,
               node_type: nodeTypes,
               status: nodeStatus,
-              tags: tags.length ? tags : undefined,
+              tags: tagsArray.length ? tagsArray : undefined,
             },
             paramsSerializer: (params) => {
               return qs.stringify(params, { arrayFormat: "repeat" });
             },
-=======
-        const response = await axios.get(`${import.meta.env.VITE_BACKEND_URL}/nodes`, {
-          params: {
-            title: query,
-            node_type: nodeTypes,
-            status: nodeStatus,
-            tags: tags.length ? tags : undefined,
-          },
-          paramsSerializer: params => {
-            return qs.stringify(params, { arrayFormat: 'repeat' });
->>>>>>> 7f789469
           },
         );
 
