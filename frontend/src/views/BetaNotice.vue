--- conflicted
+++ resolved
@@ -37,22 +37,13 @@
 </template>
 
 <script>
-<<<<<<< HEAD
 import { onMounted } from 'vue';
 import { useConfig } from '../composables/useConfig';
-=======
-import { ref, onMounted } from "vue";
-import { useConfig } from "../composables/useConfig";
->>>>>>> 15f8f8fa
-
+  
 export default {
   name: "BetaNotice",
   setup() {
-<<<<<<< HEAD
     const contactEmail = import.meta.env.VITE_ADMIN_EMAIL || 'contact@example.com';
-=======
-    const contactEmail = ref("contact@example.com");
->>>>>>> 15f8f8fa
     const { allowSignup, load } = useConfig();
 
     onMounted(async () => {
